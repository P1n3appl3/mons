--- conflicted
+++ resolved
@@ -21,14 +21,10 @@
 from dnfile.mdtable import AssemblyRefRow
 from pefile import DIRECTORY_ENTRY # https://github.com/erocarrera/pefile
 
-<<<<<<< HEAD
-from mons.config import *
-from mons.version import Version
-from mons.errors import *
-=======
 from .config import *
+from .version import Version
+from .errors import *
 from .clickExt import tempprogressbar
->>>>>>> c02bb0b4
 
 from typing import IO, Union, List, Dict, Any, cast
 
@@ -99,7 +95,6 @@
         return os.stat(destFile).st_mtime - os.stat(srcFile).st_mtime >= 0
     return False
 
-<<<<<<< HEAD
 def folder_size(start_path = '.'):
     total_size = 0
     for dirpath, _, filenames in os.walk(start_path):
@@ -189,34 +184,6 @@
             os.remove(dest)
         shutil.move(temp_dest, dest)
 
-# Print iterations progress - https://stackoverflow.com/a/34325723
-def printProgressBar (iteration, total, prefix = '', suffix = '', decimals = 1, length = 50, fill = '/', printEnd = "\r", persist=True):
-    """
-    Call in a loop to create terminal progress bar
-    @params:
-        iteration   - Required  : current iteration (Int)
-        total       - Required  : total iterations (Int)
-        prefix      - Optional  : prefix string (Str)
-        suffix      - Optional  : suffix string (Str)
-        decimals    - Optional  : positive number of decimals in percent complete (Int)
-        length      - Optional  : character length of bar (Int)
-        fill        - Optional  : bar fill character (Str)
-        printEnd    - Optional  : end character (e.g. "\r", "\r\n") (Str)
-    """
-    percent = ("{0:." + str(decimals) + "f}").format(100 * (iteration / float(total)))
-    filledLength = int(length * iteration // total)
-    bar = fill * filledLength + '-' * (length - filledLength)
-    output = f'\r{prefix} |{bar}| {percent}% {suffix}'
-    print(output, end = printEnd)
-    # Print New Line on Complete
-    if persist and iteration == total: 
-        echo()
-    elif not persist and iteration == total:
-        print('\r' + (' ' * len(output)), end='\r')
-
-
-=======
->>>>>>> c02bb0b4
 def getCelesteVersion(path, hash=None):
     hash = hash or getMD5Hash(path)
     version = VANILLA_HASH.get(hash, '')
